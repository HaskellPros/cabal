--- conflicted
+++ resolved
@@ -296,11 +296,8 @@
 
   other-modules:
     Distribution.Compat.CopyFile
-<<<<<<< HEAD
-=======
     Distribution.Compat.GetShortPathName
     Distribution.Compat.MonadFail
->>>>>>> bafbbc61
     Distribution.GetOpt
     Distribution.Lex
     Distribution.Simple.GHC.Internal
