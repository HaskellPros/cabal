--- conflicted
+++ resolved
@@ -952,14 +952,8 @@
                                  -> IO [FilePath]
 getInstalledPackagesMonitorFiles verbosity comp packageDBs progconf platform =
   case compilerFlavor comp of
-<<<<<<< HEAD
-    GHC   -> GHC.getInstalledPackagesMonitorFiles 
-               verbosity platform progconf packageDBs
---    GHCJS -> GHCJS.getInstalledPackagesMonitorFiles verbosity comp packageDBs
-=======
     GHC   -> GHC.getInstalledPackagesMonitorFiles
                verbosity platform progconf packageDBs
->>>>>>> 81f98998
     other -> do
       warn verbosity $ "don't know how to find change monitoring files for "
                     ++ "the installed package databases for " ++ display other
