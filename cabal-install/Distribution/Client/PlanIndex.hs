--- conflicted
+++ resolved
@@ -72,13 +72,8 @@
   where
     subplans :: [PackageIndex pkg]
     subplans = rights $
-<<<<<<< HEAD
-                 map (dependencyClosure CD.libraryDeps fakeMap index)
-                     (rootSets fakeMap indepGoals index)
-=======
-                 map (dependencyClosure index)
+                 map (dependencyClosure CD.libraryDeps index)
                      (rootSets indepGoals index)
->>>>>>> a825393b
 
 -- | Compute the root sets of a plan
 --
@@ -193,26 +188,15 @@
 -- * Note that if the result is @Right []@ it is because at least one of
 -- the original given 'PackageIdentifier's do not occur in the index.
 dependencyClosure :: (PackageFixedDeps pkg, HasUnitId pkg)
-<<<<<<< HEAD
-                  => (ComponentDeps [UnitId] -> [UnitId])
-                  -> FakeMap
+                  => (CD.ComponentDeps [UnitId] -> [UnitId])
                   -> PackageIndex pkg
                   -> [UnitId]
                   -> Either [(pkg, [UnitId])]
                             (PackageIndex pkg)
-dependencyClosure selectDeps fakeMap index pkgids0 =
+dependencyClosure selectDeps index pkgids0 =
   case closure mempty [] pkgids0 of
     (completed, []) -> Right completed
-    (completed, _)  -> Left (brokenPackages fakeMap completed)
-=======
-                  => PackageIndex pkg
-                  -> [UnitId]
-                  -> Either [(pkg, [UnitId])]
-                            (PackageIndex pkg)
-dependencyClosure index pkgids0 = case closure mempty [] pkgids0 of
-  (completed, []) -> Right completed
-  (completed, _)  -> Left (brokenPackages completed)
->>>>>>> a825393b
+    (completed, _)  -> Left (brokenPackages completed)
  where
     closure completed failed []             = (completed, failed)
     closure completed failed (pkgid:pkgids) =
