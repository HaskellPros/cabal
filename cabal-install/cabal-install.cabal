Name:               cabal-install
Version:            1.23.0.0
Synopsis:           The command-line interface for Cabal and Hackage.
Description:
    The \'cabal\' command-line program simplifies the process of managing
    Haskell software by automating the fetching, configuration, compilation
    and installation of Haskell libraries and programs.
homepage:           http://www.haskell.org/cabal/
bug-reports:        https://github.com/haskell/cabal/issues
License:            BSD3
License-File:       LICENSE
Author:             Lemmih <lemmih@gmail.com>
                    Paolo Martini <paolo@nemail.it>
                    Bjorn Bringert <bjorn@bringert.net>
                    Isaac Potoczny-Jones <ijones@syntaxpolice.org>
                    Duncan Coutts <duncan@community.haskell.org>
Maintainer:         cabal-devel@haskell.org
Copyright:          2005 Lemmih <lemmih@gmail.com>
                    2006 Paolo Martini <paolo@nemail.it>
                    2007 Bjorn Bringert <bjorn@bringert.net>
                    2007 Isaac Potoczny-Jones <ijones@syntaxpolice.org>
                    2007-2012 Duncan Coutts <duncan@community.haskell.org>
Category:           Distribution
Build-type:         Custom
Cabal-Version:      >= 1.10
Extra-Source-Files:
  README.md bash-completion/cabal bootstrap.sh changelog

  -- Generated with '../Cabal/misc/gen-extra-source-files.sh | sort'
  tests/IntegrationTests/exec/common.sh
  tests/IntegrationTests/exec/should_run/adds_sandbox_bin_directory_to_path.sh
  tests/IntegrationTests/exec/should_run/auto_configures_on_exec.sh
  tests/IntegrationTests/exec/should_run/can_run_executables_installed_in_sandbox.sh
  tests/IntegrationTests/exec/should_run/configures_cabal_to_use_sandbox.sh
  tests/IntegrationTests/exec/should_run/configures_ghc_to_use_sandbox.sh
  tests/IntegrationTests/exec/should_run/exit_with_failure_without_args.sh
  tests/IntegrationTests/exec/should_run/Foo.hs
  tests/IntegrationTests/exec/should_run/my.cabal
  tests/IntegrationTests/exec/should_run/My.hs
  tests/IntegrationTests/exec/should_run/runs_given_command.sh
  tests/IntegrationTests/freeze/common.sh
  tests/IntegrationTests/freeze/should_run/disable_benchmarks_freezes_bench_deps.sh
  tests/IntegrationTests/freeze/should_run/disable_tests_freezes_test_deps.sh
  tests/IntegrationTests/freeze/should_run/does_not_freeze_nondeps.sh
  tests/IntegrationTests/freeze/should_run/does_not_freeze_self.sh
  tests/IntegrationTests/freeze/should_run/dry_run_does_not_create_config.sh
  tests/IntegrationTests/freeze/should_run/enable_benchmarks_freezes_bench_deps.sh
  tests/IntegrationTests/freeze/should_run/enable_tests_freezes_test_deps.sh
  tests/IntegrationTests/freeze/should_run/freezes_direct_dependencies.sh
  tests/IntegrationTests/freeze/should_run/freezes_transitive_dependencies.sh
  tests/IntegrationTests/freeze/should_run/my.cabal
  tests/IntegrationTests/freeze/should_run/runs_without_error.sh
  tests/IntegrationTests/manpage/common.sh
  tests/IntegrationTests/manpage/should_run/outputs_manpage.sh
  tests/IntegrationTests/multiple-source/common.sh
  tests/IntegrationTests/multiple-source/should_run/finds_second_source_of_multiple_source.sh
  tests/IntegrationTests/multiple-source/should_run/p/p.cabal
  tests/IntegrationTests/multiple-source/should_run/p/Setup.hs
  tests/IntegrationTests/multiple-source/should_run/q/q.cabal
  tests/IntegrationTests/multiple-source/should_run/q/Setup.hs

source-repository head
  type:     git
  location: https://github.com/haskell/cabal/
  subdir:   cabal-install

Flag old-directory
  description:  Use directory < 1.2 and old-time
  default:      False

Flag network-uri
  description:  Get Network.URI from the network-uri package
  default:      True

executable cabal
    main-is:        Main.hs
    ghc-options:    -Wall -fwarn-tabs
    other-modules:
        Distribution.Client.BuildTarget
        Distribution.Client.BuildReports.Anonymous
        Distribution.Client.BuildReports.Storage
        Distribution.Client.BuildReports.Types
        Distribution.Client.BuildReports.Upload
        Distribution.Client.Check
        Distribution.Client.ComponentDeps
        Distribution.Client.Config
        Distribution.Client.Configure
        Distribution.Client.Dependency
        Distribution.Client.Dependency.TopDown
        Distribution.Client.Dependency.TopDown.Constraints
        Distribution.Client.Dependency.TopDown.Types
        Distribution.Client.Dependency.Types
        Distribution.Client.Dependency.Modular
        Distribution.Client.Dependency.Modular.Assignment
        Distribution.Client.Dependency.Modular.Builder
        Distribution.Client.Dependency.Modular.Configured
        Distribution.Client.Dependency.Modular.ConfiguredConversion
        Distribution.Client.Dependency.Modular.Dependency
        Distribution.Client.Dependency.Modular.Explore
        Distribution.Client.Dependency.Modular.Flag
        Distribution.Client.Dependency.Modular.Index
        Distribution.Client.Dependency.Modular.IndexConversion
        Distribution.Client.Dependency.Modular.Linking
        Distribution.Client.Dependency.Modular.Log
        Distribution.Client.Dependency.Modular.Message
        Distribution.Client.Dependency.Modular.Package
        Distribution.Client.Dependency.Modular.Preference
        Distribution.Client.Dependency.Modular.PSQ
        Distribution.Client.Dependency.Modular.Solver
        Distribution.Client.Dependency.Modular.Tree
        Distribution.Client.Dependency.Modular.Validate
        Distribution.Client.Dependency.Modular.Version
        Distribution.Client.Exec
        Distribution.Client.Fetch
        Distribution.Client.FetchUtils
        Distribution.Client.Freeze
        Distribution.Client.Get
        Distribution.Client.GZipUtils
        Distribution.Client.Haddock
        Distribution.Client.HttpUtils
        Distribution.Client.IndexUtils
        Distribution.Client.Init
        Distribution.Client.Init.Heuristics
        Distribution.Client.Init.Licenses
        Distribution.Client.Init.Types
        Distribution.Client.Install
        Distribution.Client.InstallPlan
        Distribution.Client.InstallSymlink
        Distribution.Client.JobControl
        Distribution.Client.List
        Distribution.Client.Manpage
        Distribution.Client.PackageIndex
        Distribution.Client.PackageUtils
        Distribution.Client.ParseUtils
        Distribution.Client.PlanIndex
        Distribution.Client.Run
        Distribution.Client.Sandbox
        Distribution.Client.Sandbox.Index
        Distribution.Client.Sandbox.PackageEnvironment
        Distribution.Client.Sandbox.Timestamp
        Distribution.Client.Sandbox.Types
        Distribution.Client.Setup
        Distribution.Client.SetupWrapper
        Distribution.Client.SrcDist
        Distribution.Client.Tar
        Distribution.Client.Targets
        Distribution.Client.Types
        Distribution.Client.Update
        Distribution.Client.Upload
        Distribution.Client.Utils
        Distribution.Client.Utils.LabeledGraph
        Distribution.Client.World
        Distribution.Client.Win32SelfUpgrade
        Distribution.Client.Compat.ExecutablePath
        Distribution.Client.Compat.FilePerms
        Distribution.Client.Compat.Process
        Distribution.Client.Compat.Semaphore
        Distribution.Client.Compat.Time
        Paths_cabal_install

    -- NOTE: when updating build-depends, don't forget to update version regexps
    -- in bootstrap.sh.
    build-depends:
        array      >= 0.4      && < 0.6,
        base       >= 4.5      && < 5,
        bytestring >= 0.9      && < 1,
        Cabal      >= 1.23     && < 1.24,
        containers >= 0.4      && < 0.6,
        filepath   >= 1.3      && < 1.5,
        HTTP       >= 4000.1.5 && < 4000.3,
        transformers >= 0.3      && < 1.0,
        mtl        >= 2.0      && < 3,
        pretty     >= 1.1      && < 1.2,
        random     >= 1        && < 1.2,
        stm        >= 2.0      && < 3,
<<<<<<< HEAD
        async      >= 2.0      && < 3,
        time       >= 1.1      && < 1.6,
        zlib       >= 0.5.3    && < 0.7,
        binary     >= 0.7      && < 0.8,
        SHA        >= 1.5      && < 1.7,
        hashable   >= 1.0      && < 2
=======
        time       >= 1.4      && < 1.6,
        zlib       >= 0.5.3    && < 0.7
>>>>>>> ff184105

    if flag(old-directory)
      build-depends: directory >= 1.1 && < 1.2, old-time >= 1 && < 1.2,
                     process   >= 1.0.1.1  && < 1.1.0.2
    else
      build-depends: directory >= 1.2 && < 1.3,
                     process   >= 1.1.0.2  && < 1.5

    -- NOTE: you MUST include the network dependency even when network-uri
    -- is pulled in, otherwise the constraint solver doesn't have enough
    -- information
    if flag(network-uri)
      build-depends: network-uri >= 2.6, network >= 2.6
    else
      build-depends: network     >= 2.4 && < 2.6

    if os(windows)
      build-depends: Win32 >= 2 && < 3
      cpp-options: -DWIN32
    else
      build-depends: unix >= 2.5 && < 2.8

    if arch(arm) && impl(ghc < 7.6)
       -- older ghc on arm does not support -threaded
       cc-options:  -DCABAL_NO_THREADED
    else
       ghc-options: -threaded

    c-sources: cbits/getnumcores.c
    default-language: Haskell2010

-- Small, fast running tests.
Test-Suite unit-tests
  type: exitcode-stdio-1.0
  main-is: UnitTests.hs
  hs-source-dirs: tests, .
  ghc-options: -Wall -fwarn-tabs
  other-modules:
    UnitTests.Distribution.Client.Targets
    UnitTests.Distribution.Client.Dependency.Modular.PSQ
    UnitTests.Distribution.Client.Dependency.Modular.Solver
    UnitTests.Distribution.Client.Dependency.Modular.DSL
    UnitTests.Distribution.Client.GZipUtils
    UnitTests.Distribution.Client.Sandbox
    UnitTests.Distribution.Client.Tar
    UnitTests.Distribution.Client.UserConfig
  build-depends:
        base,
        array,
        bytestring,
        Cabal,
        containers,
        mtl,
        pretty,
        process,
        directory,
        filepath,
        stm,
        time,
        HTTP,
        zlib,
        binary,
        random,
        tasty,
        tasty-hunit,
        tasty-quickcheck,
        tagged,
        QuickCheck >= 2.5

  if flag(old-directory)
    build-depends: old-time

  if flag(network-uri)
    build-depends: network-uri >= 2.6, network >= 2.6
  else
    build-depends: network-uri < 2.6, network < 2.6

  if os(windows)
    build-depends: Win32
    cpp-options: -DWIN32
  else
    build-depends: unix

  if arch(arm)
    cc-options:  -DCABAL_NO_THREADED
  else
    ghc-options: -threaded
  default-language: Haskell2010

test-suite integration-tests
  type: exitcode-stdio-1.0
  hs-source-dirs: tests
  main-is: IntegrationTests.hs
  build-depends:
    Cabal,
    async,
    base,
    bytestring,
    directory,
    filepath,
    process,
    tasty,
    tasty-hunit

  if os(windows)
    build-depends: Win32 >= 2 && < 3
    cpp-options: -DWIN32
  else
    build-depends: unix >= 2.5 && < 2.8

  if arch(arm)
    cc-options:  -DCABAL_NO_THREADED
  else
    ghc-options: -threaded

  ghc-options: -Wall
  default-language: Haskell2010<|MERGE_RESOLUTION|>--- conflicted
+++ resolved
@@ -161,29 +161,24 @@
     -- NOTE: when updating build-depends, don't forget to update version regexps
     -- in bootstrap.sh.
     build-depends:
+        async      >= 2.0      && < 3,
         array      >= 0.4      && < 0.6,
         base       >= 4.5      && < 5,
+        binary     >= 0.7      && < 0.8,
         bytestring >= 0.9      && < 1,
         Cabal      >= 1.23     && < 1.24,
         containers >= 0.4      && < 0.6,
         filepath   >= 1.3      && < 1.5,
+        hashable   >= 1.0      && < 2,
         HTTP       >= 4000.1.5 && < 4000.3,
         transformers >= 0.3      && < 1.0,
         mtl        >= 2.0      && < 3,
         pretty     >= 1.1      && < 1.2,
         random     >= 1        && < 1.2,
         stm        >= 2.0      && < 3,
-<<<<<<< HEAD
-        async      >= 2.0      && < 3,
-        time       >= 1.1      && < 1.6,
-        zlib       >= 0.5.3    && < 0.7,
-        binary     >= 0.7      && < 0.8,
         SHA        >= 1.5      && < 1.7,
-        hashable   >= 1.0      && < 2
-=======
         time       >= 1.4      && < 1.6,
         zlib       >= 0.5.3    && < 0.7
->>>>>>> ff184105
 
     if flag(old-directory)
       build-depends: directory >= 1.1 && < 1.2, old-time >= 1 && < 1.2,
