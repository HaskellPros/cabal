# NB: don't set `language: haskell` here

# The following enables several GHC versions to be tested; often it's enough to
# test only against the last release in a major GHC version. Feel free to omit
# lines listings versions you don't need/want testing for.
env:
 - GHCVER=7.4.2
 - GHCVER=7.6.3
 - GHCVER=7.8.4
 - GHCVER=7.10.3
 - GHCVER=8.0.1
 # TODO add PARSEC_BUNDLED=YES when it's so
 - GHCVER=head NOTEST=1

# Note: the distinction between `before_install` and `install` is not important.
before_install:
 - travis_retry sudo add-apt-repository -y ppa:hvr/ghc
 - travis_retry sudo apt-get update
<<<<<<< HEAD
 - travis_retry sudo apt-get install cabal-install-1.22 ghc-$GHCVER-prof ghc-$GHCVER-dyn happy
 - export PATH=$HOME/.cabal/bin:/opt/ghc/$GHCVER/bin:/opt/cabal/1.22/bin:$PATH
 - if [ "x$NOTEST" = "x" ]; then export CABFLAGS="--enable-tests"; else export CABFLAGS=""; fi
=======
 - travis_retry sudo apt-get install cabal-install-1.24 ghc-$GHCVER-prof ghc-$GHCVER-dyn happy
 - export PATH=$HOME/.cabal/bin:/opt/ghc/$GHCVER/bin:/opt/cabal/1.24/bin:$PATH
>>>>>>> 01fa2a2e
 - git version

install:
 - cabal update
 # We intentionally do not install anything before trying to build Cabal because
 # it should build with each supported GHC version out-of-the-box.

# Here starts the actual work to be performed for the package under test; any
# command which exits with a non-zero exit code causes the build to fail. Using
# ./dist/setup/setup here instead of cabal-install to avoid breakage when the
# build config format changed.
script:

# hack in the nix-local-branch: we install all deps up front so we guarantee
# consistent deps, otherwise we pick inconsistent versions of transformers
# which just so happens not to break the master branch, but does break things
# in our branch:
 - cabal install ./Cabal ./cabal-install --only-dependencies $CABFLAGS

# Cabal
 - cd Cabal
# Test if gen-extra-source-files.sh was run recently enough
 - ./misc/gen-extra-source-files.sh Cabal.cabal
 - ./misc/travis-diff-files.sh
 - mkdir -p ./dist/setup
 - cp Setup.hs ./dist/setup/setup.hs
 - ghc --make -odir ./dist/setup -hidir ./dist/setup -i -i. ./dist/setup/setup.hs -o ./dist/setup/setup -Wall -Werror -threaded  # the command cabal-install would use to build setup

# Install test dependencies only after setup is built
# - cabal install --only-dependencies --enable-tests --enable-benchmarks
 - ./dist/setup/setup configure --user --ghc-option=-Werror $CABFLAGS -v2 # -v2 provides useful information for debugging
 - ./dist/setup/setup build   # this builds all libraries and executables (including tests/benchmarks)
 - ./dist/setup/setup haddock # see https://github.com/haskell/cabal/issues/2198
 - if [ "x$NOTEST" = "x" ];
   ./dist/setup/setup test --show-details=streaming --test-option=--hide-successes;
   fi
 - cabal check
 - cabal sdist   # tests that a source-distribution can be generated

# The following scriptlet checks that the resulting source distribution can be
# built & installed.
 - function install_from_tarball {
   export SRC_TGZ=$(cabal info . | awk '{print $2 ".tar.gz";exit}') ;
   if [ -f "dist/$SRC_TGZ" ]; then
      cabal install -j1 "dist/$SRC_TGZ" -v2;
   else
      echo "expected 'dist/$SRC_TGZ' not found";
      exit 1;
   fi
   }

 - install_from_tarball

# Also build cabal-install.
 - cd ../cabal-install
 - ../Cabal/misc/gen-extra-source-files.sh cabal-install.cabal
 - ../Cabal/misc/travis-diff-files.sh

<<<<<<< HEAD
# nix-branch HACK:
# - cabal install --only-dependencies --enable-tests --enable-benchmarks
# drop --ghc-option=-Werror
 - ./dist/setup/setup configure --user $CABFLAGS -v2 # -v2 provides useful information for debugging
 - ./dist/setup/setup build
 - ./dist/setup/setup haddock # see https://github.com/haskell/cabal/issues/2198
 - if [ "x$NOTEST" = "x" ]; then
   ./dist/setup/setup test --show-details=streaming;
   fi
=======
 - cabal install --only-dependencies --enable-tests --enable-benchmarks
 - cabal configure --user --ghc-option=-Werror --enable-tests --enable-benchmarks -v2 # -v2 provides useful information for debugging
 - cabal build
 - cabal haddock # see https://github.com/haskell/cabal/issues/2198
 - cabal test --show-details=streaming --test-option=--hide-successes
>>>>>>> 01fa2a2e
 - cabal check
 - cabal sdist
 - install_from_tarball

# Check what we got
 - $HOME/.cabal/bin/cabal --version

matrix:
  allow_failures:
   - env: GHCVER=head NOTEST=1<|MERGE_RESOLUTION|>--- conflicted
+++ resolved
@@ -16,14 +16,9 @@
 before_install:
  - travis_retry sudo add-apt-repository -y ppa:hvr/ghc
  - travis_retry sudo apt-get update
-<<<<<<< HEAD
- - travis_retry sudo apt-get install cabal-install-1.22 ghc-$GHCVER-prof ghc-$GHCVER-dyn happy
- - export PATH=$HOME/.cabal/bin:/opt/ghc/$GHCVER/bin:/opt/cabal/1.22/bin:$PATH
- - if [ "x$NOTEST" = "x" ]; then export CABFLAGS="--enable-tests"; else export CABFLAGS=""; fi
-=======
  - travis_retry sudo apt-get install cabal-install-1.24 ghc-$GHCVER-prof ghc-$GHCVER-dyn happy
  - export PATH=$HOME/.cabal/bin:/opt/ghc/$GHCVER/bin:/opt/cabal/1.24/bin:$PATH
->>>>>>> 01fa2a2e
+ - if [ "x$NOTEST" = "x" ]; then export CABFLAGS="--enable-tests"; else export CABFLAGS=""; fi
  - git version
 
 install:
@@ -82,23 +77,13 @@
  - ../Cabal/misc/gen-extra-source-files.sh cabal-install.cabal
  - ../Cabal/misc/travis-diff-files.sh
 
-<<<<<<< HEAD
-# nix-branch HACK:
-# - cabal install --only-dependencies --enable-tests --enable-benchmarks
-# drop --ghc-option=-Werror
- - ./dist/setup/setup configure --user $CABFLAGS -v2 # -v2 provides useful information for debugging
- - ./dist/setup/setup build
- - ./dist/setup/setup haddock # see https://github.com/haskell/cabal/issues/2198
- - if [ "x$NOTEST" = "x" ]; then
-   ./dist/setup/setup test --show-details=streaming;
-   fi
-=======
  - cabal install --only-dependencies --enable-tests --enable-benchmarks
  - cabal configure --user --ghc-option=-Werror --enable-tests --enable-benchmarks -v2 # -v2 provides useful information for debugging
  - cabal build
  - cabal haddock # see https://github.com/haskell/cabal/issues/2198
- - cabal test --show-details=streaming --test-option=--hide-successes
->>>>>>> 01fa2a2e
+ - if [ "x$NOTEST" = "x" ]; then
+   cabal test --show-details=streaming --test-option=--hide-successes
+   fi
  - cabal check
  - cabal sdist
  - install_from_tarball
